--- conflicted
+++ resolved
@@ -1,4 +1,3 @@
-<<<<<<< HEAD
 JFreeSane is a pure-Java implementation of a SANE client. See [the SANE project
 page](http://www.sane-project.org/) for more information about SANE itself.
 
@@ -288,7 +287,6 @@
 SaneDevice device = ...;
 
 // this value is device-dependent. See the section on "Setting Options" to find out
-// how to enumerate the valid values
 device.getOption("source").setStringValue("Automatic Document Feeder");
 
 while (true) {
@@ -313,315 +311,4 @@
 
 By default, JFreeSane will use SANE-style authentication as documented in
 [the `scanimage(1)` man page](http://www.sane-project.org/man/scanimage.1.html). If you want to implement
-an alternative method of supplying usernames and passwords, see the javadoc for `SaneSession.setPasswordProvider`.
-=======
-JFreeSane is a pure-Java implementation of a SANE client. See [the SANE project
-page](http://www.sane-project.org/) for more information about SANE itself.
-
-- [Introduction](#introduction)
-- [Getting JFreeSane](#getting-jfreesane)
-- [Limitations](#limitations)
-- [Please contribute](#please-contribute)
-- [Usage](#usage)
-    - [Connecting to SANE](#connecting-to-sane)
-    - [Obtaining a device handle](#obtaining-a-device-handle)
-    - [Listing known devices](#listing-known-devices)
-    - [Opening the device](#opening-the-device)
-    - [Acquiring an image](#acquiring-an-image)
-    - [Reading from an automatic document feeder](#reading-from-an-automatic-document-feeder)
-    - [Device options](#device-options)
-        - [Setting options](#setting-options)
-        - [Reading options](#reading-options)
-        - [Option getters and setters](#option-getters-and-setters)
-
-# Introduction
-
-The purpose of this library is to provide a client to the Scanner Access Now Easy (SANE) daemon.
-This allows Java programmers to obtain images from SANE image sources over a network.
-
-For example, you can do the following:
-
-```java
-SaneSession session = SaneSession.withRemoteSane(
-    InetAddress.getByName("my-sane-server.intranet"));
-List<SaneDevice> devices = session.listDevices();
-SaneDevice device = ...;  // determine which device you want to use
-device.open();
-
-BufferedImage image = device.acquireImage();  // scan an image
-```
-
-# Getting JFreeSane
-
-The easiest way to get this software is using [Maven](http://maven.apache.org/). Put the following in your `pom.xml`:
-
-```
-<project>
-  ...
-  <dependencies>
-     ...
-     <dependency>
-       <groupId>com.googlecode.jfreesane</groupId>
-       <artifactId>jfreesane</artifactId>
-       <version>0.9</version>
-     </dependency>
-   </dependencies>
-</project>
-```
-
-Otherwise, you can [download the jar file](https://github.com/sjamesr/jfreesane/releases/tag/jfreesane-0.9)
-and put it in your project's CLASSPATH.
-JFreeSane also depends on [Google Guava](http://code.google.com/p/guava-libraries/), an
-excellent collection of Java libraries that you should be using in your project anyway.
-You will need to download the Guava JAR file and put that in your classpath as well.
-
-Once JFreeSane is available on your classpath, see the CommonOperations wiki page for a tutorial on how to use it.
-
-Also consider joining the
-[jfreesane-discuss](http://groups.google.com/group/jfreesane-discuss) mailing list.
-It is a low-volume list where people can discuss JFreeSane, release announcements are
-made and issues are reported.
-
-# Limitations
-
-* ~~JFreeSane currently cannot be used to obtain images from a handheld scanner.~~
-Fixed in 0.9!
-
-* JFreeSane currently does not support using SANE authenticated resources
-(i.e. a username and password).
-
-* JFreeSane must be used with a running SANE daemon. It will not run SANE for you.
-It cannot talk to your scanners without a SANE daemon.
-
-# Please contribute
-
-If you've been looking for a Java SANE client and you're familiar with SANE, please
-consider contributing documentation or patches. The easiest way to get started with
-Eclipse is to do this:
-
-```
-$ git clone https://github.com/sjamesr/jfreesane.git
-$ cd jfreesane
-~/jfreesane$ mvn eclipse:configure-workspace \
-    -Declipse.workspace=/path/to/eclipse/workspace  # eclipse workspace, not working directory
-jfreesane$ mvn eclipse:eclipse
-```
-* run eclipse, import existing project, specify this jfreesane directory 
-as the project root
-* start hacking
-
-If you want to contribute back to JFreeSane, please consider [forking](https://help.github.com/articles/fork-a-repo)
-the project. Once you have some code you'd like to contribute,
-[submit a pull request](https://help.github.com/articles/using-pull-requests). We really appreciate contributions
-and we'll get it checked in as fast as possible.
-
-# Usage
-
-Here are some ways you can use JFreeSane.
-
-## Connecting to SANE
-
-JFreeSane is strictly a client of the [SANE](http://www.sane-project.org/) network daemon.
-You must have a SANE daemon running first before you can do anything with JFreeSane.
-Discussing how to set up a SANE daemon is beyond the scope of this document, please refer to the [SANE home page](http://www.sane-project.org/) for guidance.
-
-Once you have the daemon running on some host, for example `saneserver.mydomain.com`, you
-can start a SANE session with the following:
-
-```java
-import au.com.southsky.jfreesane.SaneSession;
-
-InetAddress address = InetAddress.getByName("saneserver.mydomain.com");
-SaneSession session = SaneSession.withRemoteSane(address);
-```
-
-Now you need to obtain a device handle.
-
-## Obtaining a device handle
-
-If you already know the name of the SANE device, you can open it directly by name. For
-example, SANE servers usually have (but do not advertise) a device whose name is "test".
-This is a "pseudo" device, in that it does not represent any physical hardware. It is
-useful for exercising JFreeSane.
-
-```java
-// Open the test device by name
-SaneSession session = ...;
-SaneDevice device = session.getDevice("test");
-```
-
-## Listing known devices
-
-If you do not know the device name, you can list devices known to the SANE server using the following:
-
-```java
-SaneSession session = ...;
-List<SaneDevice> devices = session.listDevices();
-```
-
-## Opening the device
-
-Most likely, you now want to interact with the scanning device. Before you do anything, you need to "`open`" the device.
-
-```java
-SaneDevice device = ...;
-device.open();
-```
-
-The device is now open. You can now get and set options and acquire images.
-
-## Acquiring an image
-
-Now you're ready to acquire an image from the scanner. Call `acquireImage`:
-
-```java
-SaneDevice device = ...;
-device.open();
-BufferedImage image = device.acquireImage();
-```
-
-If the default options are not sufficient, see the "Device options" section below.
-
-## Reading from an automatic document feeder
-
-You may have a scanner with an Automatic Document Feeder (ADF). In this case, you may
-want to acquire all the images until the ADF is out of paper. Use the following technique:
-
-```java
-SaneDevice device = ...;
-
-// this value is device-dependent. See the section on "Setting Options" to find out
-// how to enumerate the valid values
-device.getOption("source").setStringValue("Automatic Document Feeder");
-
-while (true) {
-  try {
-    BufferedImage image = device.acquireImage();
-    process(image);
-  } catch (SaneException e) {
-    if (e.getStatus() == SaneStatus.STATUS_NO_DOCS) {
-      // this is the out of paper condition that we expect
-      break;
-    } else {
-      // some other exception that was not expected
-      throw e;
-    }
-  }
-}
-```
-
-## Device options
-
-Each device has a set of parameters that control aspects of that device's operation.
-There are a handful of SANE 
-[built-in options](http://www.sane-project.org/html/doc014.html):
-
-  * scan resolution
-  * preview mode
-  * scan area
-
-Different scanners have different capabilities (for example, duplex scan, color, various
-document sources). Each scanner type will expose a set of options in addition to the ones
-described above.
-
-In order to see what options are supported by a device:
-
-```java
-SaneDevice device = ...;
-device.open();
-List<SaneOption> options = device.listOptions();
-```
-
-Each option has
-
-  * a name, used as an identifier by JFreeSane (e.g. mode)
-  * a title, in English, suitable for display to the user (e.g. Scan Mode)
-  * description, a brief description of the purpose of the option
-
-### Setting options
-
-You can set the value of an option, so long as 
-`SaneOption.isActive()` and `SaneOption.isWriteable` are both true. For example, the
-"mode" option's value can be set by the following:
-
-```java
-SaneOption option = device.getOption("mode");
-option.setStringValue("Auto Document Feeder");
-```
-
-The string "Auto Document Feeder" may not be correct for your particular device.
-In fact, valid option values differ from device to device. In this case, you may
-need to ask SANE what values are valid for a given option.
-
-```java
-SaneOption option = device.getOption("mode");
-List<String> validValues = option.getStringConstraints();
-```
-
-`validValues` now contains a list of strings, each of which is a valid value for this
-option.
-
-There are some options whose valid values are in some range. For example, the "pixma"
-backend has an option called "tl-x" (the x-ordinate of the top left of the scan area).
-Its valid values are in the range 0 to 216.069 millimeters.
-To determine this programmatically:
-
-```java
-SaneOption option = device.getOption("tl-x");
-assert option.isConstrained() 
-    && option.getConstraintType() == OptionValueConstraintType.RANGE_CONSTRAINT;
-RangeConstraint constraint = option.getRangeConstraint();
-
-// this option is in mm, which is a fractional value. SANE uses fixed-point arithmetic,
-// so JFreeSane calls this a value of type "FIXED"
-assert option.getType() == OptionValueType.FIXED;
-assert option.getUnits() == SaneOption.OptionUnits.UNITS_MM;
-
-double min = constraint.getMinimumFixed();
-double max = constraint.getMaximumFixed();
-```
-
-To set the value of the "tl-x" option, you can do the following:
-
-```java
-SaneOption option = device.getOption("tl-x");
-double actualValue = option.setFixedValue(97.5);
-```
-
-JFreeSane will return the value actually set by the backend. For example, the valid
-values for "tl-x" are 0 to 216.069 (see the preceding section to see how this can be
-determined programmatically). If you set the value to something out of range, SANE will
-clamp the value to something in the valid range.
-
-```java
-SaneOption option = device.getOption("tl-x");
-double actualValue = option.setFixedValue(-4);
-// actualValue will be set to 0, the minimum value for this option
-```
-
-### Reading options
-
-The methods for reading option values depend on the option's type. Options are readable
-only if `isActive()` and `isReadable()` are true for the option. See the table in the
-following section for the list of option accessors.
-
-### Option getters and setters
-
-The following table lists the `SaneOption` methods for reading and writing options of a given type:
-
-| *`SaneOption.getType()`* | *Getter* | *Setter* |
-|--------------------------|----------|----------|
-| `BOOLEAN` | `getBooleanValue` | `setBooleanValue` |
-| `INT` | `getIntegerValue` | `setIntegerValue` |
-| `FIXED` | `getFixedValue` | `setFixedValue` |
-| `STRING` | `getStringValue` | `setStringValue` |
-| `BUTTON` | None | `setButtonValue` |
-| `GROUP` | None | None |
-
-Additionally, `INT`- and `FIXED`-type options may actually be an array of `INT` or
-`FIXED`. You can always use `SaneOption.getValueCount` to know for sure. 
-If the result is more than 1, you have an array.
-
-  * `getIntegerArrayValue` reads an INT array, `setIntegerValue(List<Integer>)` writes one
-  * `getFixedArrayValue` reads a FIXED array, `setFixedValue(List<Double>)` writes one
->>>>>>> 04374f75
+an alternative method of supplying usernames and passwords, see the javadoc for `SaneSession.setPasswordProvider`.