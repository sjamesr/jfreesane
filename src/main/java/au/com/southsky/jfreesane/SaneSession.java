--- conflicted
+++ resolved
@@ -362,13 +362,9 @@
 
     outputStream.write(passwordProvider.getUsername(resource));
     writePassword(resource, passwordProvider.getPassword(resource));
-<<<<<<< HEAD
+    outputStream.flush();
+
     // Read dummy reply and discard (according to the spec, it is unused).
-=======
-    outputStream.flush();
-
-    // Read reply - from network
->>>>>>> 80c99806
     inputStream.readWord();
   }
 
